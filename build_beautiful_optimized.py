--- conflicted
+++ resolved
@@ -1,4 +1,3 @@
-<<<<<<< HEAD
 #!/usr/bin/env python3
 """
 GHST Beautiful Installer Builder - Size Optimized
@@ -23,7 +22,7 @@
 
     # Remove spec files
     for spec_file in Path('.').glob('*.spec'):
-    print(f"🧹 Removing {spec_file}")
+        print(f"🧹 Removing {spec_file}")
         spec_file.unlink()
 
 
@@ -59,18 +58,18 @@
     ]
 
     try:
-    print("⚡ Running PyInstaller with optimization...")
-        result = subprocess.run(
+        print("⚡ Running PyInstaller with optimization...")
+        subprocess.run(
             cmd,
             capture_output=True,
             text=True,
             check=True)
-    print("✅ Build completed successfully!")
+        print("✅ Build completed successfully!")
         return True
     except subprocess.CalledProcessError as e:
-    print(f"❌ Build failed: {e}")
-    print(f"STDOUT: {e.stdout}")
-    print(f"STDERR: {e.stderr}")
+        print(f"❌ Build failed: {e}")
+        print(f"STDOUT: {e.stdout}")
+        print(f"STDERR: {e.stderr}")
         return False
 
 
@@ -188,6 +187,4 @@
 
 if __name__ == '__main__':
     success = main()
-    sys.exit(0 if success else 1)
-=======
->>>>>>> e5d859f2
+    sys.exit(0 if success else 1)